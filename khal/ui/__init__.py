# vim: set ts=4 sw=4 expandtab sts=4 fileencoding=utf-8:
# Copyright (c) 2013-2015 Christian Geier et al.
#
# Permission is hereby granted, free of charge, to any person obtaining
# a copy of this software and associated documentation files (the
# "Software"), to deal in the Software without restriction, including
# without limitation the rights to use, copy, modify, merge, publish,
# distribute, sublicense, and/or sell copies of the Software, and to
# permit persons to whom the Software is furnished to do so, subject to
# the following conditions:
#
# The above copyright notice and this permission notice shall be
# included in all copies or substantial portions of the Software.
#
# THE SOFTWARE IS PROVIDED "AS IS", WITHOUT WARRANTY OF ANY KIND,
# EXPRESS OR IMPLIED, INCLUDING BUT NOT LIMITED TO THE WARRANTIES OF
# MERCHANTABILITY, FITNESS FOR A PARTICULAR PURPOSE AND
# NONINFRINGEMENT. IN NO EVENT SHALL THE AUTHORS OR COPYRIGHT HOLDERS BE
# LIABLE FOR ANY CLAIM, DAMAGES OR OTHER LIABILITY, WHETHER IN AN ACTION
# OF CONTRACT, TORT OR OTHERWISE, ARISING FROM, OUT OF OR IN CONNECTION
# WITH THE SOFTWARE OR THE USE OR OTHER DEALINGS IN THE SOFTWARE.

from __future__ import unicode_literals

from datetime import date, datetime, time
import signal
import sys

import urwid

from .. import aux
from .base import Pane, Window, CColumns, CPile, CSimpleFocusListWalker, Choice
from .widgets import ExtendedEdit as Edit
from .startendeditor import StartEndEditor
from .calendarwidget import CalendarWidget


NOREPEAT = 'No'


class DateConversionError(Exception):
    pass


class U_Event(urwid.Text):

    def __init__(self, event, this_date=None, eventcolumn=None):
        """
        representation of an event in EventList

        :param event: the encapsulated event
        :type event: khal.event.Event
        """
        if isinstance(this_date, datetime) or not isinstance(this_date, date):
            raise ValueError('`this_date` is of type `{}`, sould be '
                             '`datetime.date`'.format(type(this_date)))
        self.event = event
        self.this_date = this_date
        self.eventcolumn = eventcolumn
        self.conf = eventcolumn.pane.conf
        super(U_Event, self).__init__(self.event.relative_to(self.this_date))
        self.set_title()

    @property
    def is_viewed(self):
        return self.event is self.eventcolumn.current_event

    @classmethod
    def selectable(cls):
        return True

    @property
    def uid(self):
        return self.event.calendar + '\n' + \
            str(self.event.href) + '\n' + str(self.event.etag)

    def set_title(self, mark=''):
        if self.uid in self.eventcolumn.pane.deleted:
            mark = 'D'
        self.set_text(mark + ' ' + self.event.relative_to(self.this_date))

    def toggle_delete(self):
        if self.event.readonly:
            self.eventcolumn.pane.window.alert(
                ('light red',
                 'Calendar {} is read-only.'.format(self.event.calendar)))
            return
        if self.uid in self.eventcolumn.pane.deleted:
            self.eventcolumn.pane.deleted.remove(self.uid)
        else:
            self.eventcolumn.pane.deleted.append(self.uid)
        self.set_title()

    def keypress(self, _, key):
        binds = self.conf['keybindings']
        if key in binds['left']:
            key = 'left'
        elif key in binds['up']:
            key = 'up'
        elif key in binds['right']:
            key = 'right'
        elif key in binds['down']:
            key = 'down'

        if key in binds['view']:
            if self.is_viewed:
                self.eventcolumn.edit(self.event)
            else:
                self.eventcolumn.current_event = self.event
        elif key in binds['delete']:
            self.toggle_delete()
        elif key in ['left', 'up', 'down']:
            if not self.conf['view']['event_view_always_visible']:
                self.eventcolumn.current_event = None
            else:
                events = self.eventcolumn.events.events
                focused = self.eventcolumn.events.list_walker.focus
                if key == 'down' and focused < len(events) - 1:
                    self.eventcolumn.current_event = events[focused + 1]
                if key == 'up' and focused > 0:
                    self.eventcolumn.current_event = events[focused - 1]

        if key in ['esc'] and self.eventcolumn.current_event:
            self.eventcolumn.current_event = None
        else:
            return key


class EventList(urwid.WidgetWrap):

    """list of events"""

    def __init__(self, eventcolumn):
        self.eventcolumn = eventcolumn
        self.events = None
        self.list_walker = None
        pile = urwid.Filler(CPile([]))
        urwid.WidgetWrap.__init__(self, pile)
        self.update()

    def update(self, this_date=date.today()):
        if this_date is None:   # this_date might be None
            return
        local_tz = self.eventcolumn.pane.conf['locale']['local_timezone']
        start = local_tz.localize(datetime.combine(this_date, time.min))
        end = local_tz.localize(datetime.combine(this_date, time.max))

        date_text = urwid.Text(
            this_date.strftime(self.eventcolumn.pane.conf['locale']['longdateformat']))
        event_column = list()
        all_day_events = self.eventcolumn.pane.collection.get_allday_by_time_range(this_date)
        events = self.eventcolumn.pane.collection.get_datetime_by_time_range(start, end)

        for event in all_day_events:
            event_column.append(
                urwid.AttrMap(U_Event(event, this_date=this_date,
                                      eventcolumn=self.eventcolumn),
                              event.color, 'reveal focus'))
        events.sort(key=lambda e: e.start)
        for event in events:
            event_column.append(
                urwid.AttrMap(U_Event(event, this_date=this_date,
                                      eventcolumn=self.eventcolumn),
                              event.color, 'reveal focus'))
        event_list = [urwid.AttrMap(event, None, 'reveal focus')
                      for event in event_column]
        event_count = len(event_list)
        if not event_list:
            event_list = [urwid.Text('no scheduled events')]
        self.list_walker = CSimpleFocusListWalker(event_list)
        pile = urwid.ListBox(self.list_walker)
        pile = urwid.Frame(pile, header=date_text)
        self._w = pile
        self.events = all_day_events + events
        return event_count


class EventColumn(urwid.WidgetWrap):

    """contains the eventlist as well as the event viewer"""

    def __init__(self, pane):
        self.pane = pane
        self.divider = urwid.Divider('─')
        self.editor = False
        self.eventcount = 0
        self._current_date = None
        self.event_width = int(self.pane.conf['view']['event_view_weighting'])

        # TODO make this switch from pile to columns depending on terminal size
        self.events = EventList(eventcolumn=self)
        self.container = CPile([self.events])
        urwid.WidgetWrap.__init__(self, self.container)

    @property
    def current_event(self):
        l = len(self.container.contents)
        assert l > 0
        if l > 2:
            return self.container.contents[-1][0].event

    @current_event.setter
    def current_event(self, event):
        while len(self.container.contents) > 1:
            self.container.contents.pop()
        if not event:
            return
        self.container.contents.append((self.divider,
                                        ('pack', None)))
        self.container.contents.append(
            (EventDisplay(self.pane.conf, event, collection=self.pane.collection),
             ('weight', self.event_width)))

    @property
    def current_date(self):
        return self._current_date

    @current_date.setter
    def current_date(self, date):
        self._current_date = date
        self.eventcount = self.events.update(date)
        self.current_event = self.current_event

        # Show first event if show event view is true
        if self.pane.conf['view']['event_view_always_visible']:
            if len(self.events.events) > 0:
                self.current_event = self.events.events[0]
            else:
                self.current_event = None

    def set_current_date(self, date):
        self.current_date = date

    def edit(self, event):
        """create an EventEditor and display it

        :param event: event to edit
        :type event: khal.event.Event
        """
        if event.readonly:
            self.pane.window.alert(
                ('light red',
                 'Calendar {} is read-only.'.format(event.calendar)))
            return

        if self.editor:
            self.pane.window.backtrack()

        assert not self.editor
        self.editor = True
        editor = EventEditor(self.pane, event)
        current_day = self.container.contents[0][0]
        new_pane = urwid.Columns([
            ('weight', 1.5, editor),
            ('weight', 1, current_day)
        ], dividechars=4, focus_column=0)
        new_pane.title = editor.title
        new_pane.get_keys = editor.get_keys

        def teardown(data):
            self.editor = False
            self.current_date = self.current_date
        self.pane.window.open(new_pane, callback=teardown)

    def new(self, date):
        """create a new event on date

        :param date: default date for new event
        :type date: datetime.date
        """
        event = aux.new_event(dtstart=date,
                              timezone=self.pane.conf['locale']['default_timezone'])

        # TODO proper default cal
        event = self.pane.collection.new_event(
            event.to_ical(), self.pane.collection.default_calendar_name)

        self.edit(event)
        self.eventcount += 1

    def selectable(self):
        return bool(self.eventcount)


class RecursionEditor(urwid.WidgetWrap):

    def __init__(self, rrule):
        # TODO: actually implement the Recursion Editor

        self.rrule = rrule
        recursive = self.rrule['freq'][0].lower() if self.rrule else NOREPEAT
        self.recursion_choice = Choice(
            [NOREPEAT, "weekly", "monthly", "yearly"], recursive)
        self.columns = CColumns([(10, urwid.Text('Repeat: ')), (11, self.recursion_choice)])
        urwid.WidgetWrap.__init__(self, self.columns)

    @property
    def changed(self):
        if self.recursion_choice.changed:
            return True
        return False

    @property
    def active(self):
        recursive = self.recursion_choice.active
        if recursive != NOREPEAT:
            self.rrule["freq"] = [recursive]
            return self.rrule
        return None

    @active.setter
    def active(self, val):
        self.recursion_choice.active = val


class EventDisplay(urwid.WidgetWrap):

    """showing events

    widget for displaying one event's details
    """

    def __init__(self, conf, event, collection=None):
        self.conf = conf
        self.collection = collection
        self.event = event
        divider = urwid.Divider(' ')

        lines = []
        lines.append(urwid.Columns([
            urwid.Text('Title: ' + event.summary),
            urwid.Text('Calendar: ' + event.calendar)
        ], dividechars=2))

        lines.append(divider)

        # show organizer
        if event.organizer != '':
            lines.append(urwid.Text('Organizer: ' + event.organizer))

        # description and location
        for key, desc in [('location', 'Location'), ('description', 'Description')]:
            value = getattr(event, key)
            if value != '':
                lines.append(urwid.Text(desc + ': ' + getattr(event, key)))

        if lines[-1] != divider:
            lines.append(divider)

        # start and end time/date
        if event.allday:
            startstr = event.start_local.strftime(self.conf['locale']['dateformat'])
            endstr = event.end_local.strftime(self.conf['locale']['dateformat'])
        else:
            startstr = event.start_local.strftime(
                '{} {}'.format(self.conf['locale']['dateformat'],
                               self.conf['locale']['timeformat'])
            )
            if event.start_local.date == event.end_local.date:
                endstr = event.end_local.strftime(self.conf['locale']['timeformat'])
            else:
                endstr = event.end_local.strftime(
                    '{} {}'.format(self.conf['locale']['dateformat'],
                                   self.conf['locale']['timeformat'])
                )

        if startstr == endstr:
            lines.append(urwid.Text('Date: ' + startstr))
        else:
            lines.append(urwid.Text('Date: ' + startstr + ' - ' + endstr))
        lines.append(divider)

        pile = CPile(lines)
        urwid.WidgetWrap.__init__(self, urwid.Filler(pile, valign='top'))


class EventEditor(urwid.WidgetWrap):

    """
    Widget for event Editing
    """

    def __init__(self, pane, event):
        """
        :type event: khal.event.Event
        """

        self.pane = pane
        self.event = event

        self.collection = pane.collection
        self.conf = pane.conf

        self._abort_confirmed = False

        self.description = event.description
        self.location = event.location

        self.startendeditor = StartEndEditor(
<<<<<<< HEAD
            event.start, end, self.conf, self.pane.eventscolumn.set_current_date)
        try:
            rrule = self.event.vevent['RRULE']
        except KeyError:
            rrule = None
        self.recursioneditor = RecursionEditor(rrule)
        self.summary = Edit(caption='Title: ',
                            edit_text=event.vevent['SUMMARY'])
=======
            event.start_local, event.end_local, self.conf, self.pane.eventscolumn.set_current_date)
        self.recursioneditor = RecursionEditor(self.event.recurobject)
        self.summary = Edit(edit_text=event.summary)
>>>>>>> ac220c7e

        divider = urwid.Divider(' ')

        # TODO warning message if len(self.collection.writable_names) == 0

        def decorate_choice(c):
            return (c.color or '', c.name)

        self.calendar_chooser = Choice(
            [c for c in self.collection.calendars if not c.readonly],
            self.collection._calnames[self.event.calendar],
            decorate_choice
        )
        self.description = Edit(caption='Description: ',
                                edit_text=self.description, multiline=True)
        self.location = Edit(caption='Location: ',
                             edit_text=self.location)
        self.pile = urwid.ListBox(CSimpleFocusListWalker([
            urwid.Columns([
                self.summary,
                self.calendar_chooser
            ], dividechars=2),
            divider,
            self.location,
            self.description,
            divider,
            self.startendeditor,
            self.recursioneditor,
            divider,
            urwid.Button('Save', on_press=self.save)
        ]))

        urwid.WidgetWrap.__init__(self, self.pile)

    @property
    def title(self):  # Window title
        return 'Edit: {}'.format(self.summary.get_edit_text())

    def get_keys(self):
        return [(['arrows'], 'navigate through properties'),
                (['enter'], 'edit property'),
                (['esc'], 'abort')]

    @classmethod
    def selectable(cls):
        return True

    @property
    def changed(self):
        if self.summary.get_edit_text() != self.event.summary:
            return True
        if self.description.get_edit_text() != self.event.description:
            return True
        if self.location.get_edit_text() != self.event.location:
            return True
        if self.startendeditor.changed or self.calendar_chooser.changed:
            return True
        if self.recursioneditor.changed:
            return True
        return False

    def update_vevent(self):
        self.event.update_summary(self.summary.get_edit_text())
        self.event.update_description(self.description.get_edit_text())
        self.event.update_location(self.location.get_edit_text())

        if self.startendeditor.changed:
            self.event.update_start_end(self.startendeditor.newstart,
                                        self.startendeditor.newend)
        if self.recursioneditor.changed:
            rrule = self.recursioneditor.active
            self.event.update_rrule(rrule)

            # self.event.vevent.pop("RRULE")
            # if rrule and rrule["freq"][0] != NOREPEAT:
            #    self.event.vevent.add("RRULE", rrule)
        # TODO self.newaccount = self.calendar_chooser.active ?

    def save(self, button):
        """
        saves the event to the db (only when it has been changed)
        :param button: not needed, passed via the button press
        """
        # need to call this to set date backgrounds to False
        changed = self.changed
        if 'alert' in [self.startendeditor.bgs.startdate,
                       self.startendeditor.bgs.starttime,
                       self.startendeditor.bgs.enddate,
                       self.startendeditor.bgs.endtime]:
            # toggle also updates the background, therefore we toggle the state
            # to the current state, thus only updating the background colors
            # finally we set the focus to the element containing the
            # StartEndEditor
            self.startendeditor.toggle(None, state=self.startendeditor.allday)
            for num, element in enumerate(self.pile.body):
                if isinstance(element, StartEndEditor):
                    self.pile.set_focus(num)
                    self.startendeditor.toggle(None, state=self.startendeditor.allday)
                    break
            return
        else:
            self.update_vevent()

        if changed is True:
            self.event.allday = self.startendeditor.allday
            self.event.increment_sequence()
            if self.event.etag is None:  # has not been saved before
                self.event.calendar = self.calendar_chooser.active.name
                self.collection.new(self.event)
            elif self.calendar_chooser.changed:
                self.collection.change_collection(
                    self.event,
                    self.calendar_chooser.active.name
                )
            else:
                self.collection.update(self.event)

        self._abort_confirmed = False
        self.pane.window.backtrack()

    def keypress(self, size, key):
        if key in ['esc'] and self.changed and not self._abort_confirmed:
            # TODO Use user-defined keybindings
            self.pane.window.alert(
                ('light red',
                 'Unsaved changes! Hit ESC again to discard.'))
            self._abort_confirmed = True
            return
        if key in self.pane.conf['keybindings']['save']:
            self.save(None)
        return super(EventEditor, self).keypress(size, key)


class ClassicView(Pane):

    """default Pane for khal

    showing a CalendarWalker on the left and the eventList + eventviewer/editor
    on the right
    """

    def __init__(self, collection, conf=None, title='',
                 description=''):
        self.init = True
        # Will be set when opening the view inside a Window
        self.window = None
        self.conf = conf
        self.collection = collection
        self.deleted = []
        self.eventscolumn = EventColumn(pane=self)
        calendar = CalendarWidget(
            on_date_change=self.show_date,
            keybindings=self.conf['keybindings'],
            on_press={'n': self.new_event},
            firstweekday=conf['locale']['firstweekday'],
            weeknumbers=conf['locale']['weeknumbers'],
        )
        events = self.eventscolumn
        lwidth = 29 if conf['locale']['weeknumbers'] else 25
        columns = CColumns([(lwidth, calendar), events],
                           dividechars=4,
                           box_columns=[0, 1])
        Pane.__init__(self, columns, title=title, description=description)

    def render(self, size, focus=False):
        rval = super(ClassicView, self).render(size, focus)
        if self.init:
            # starting with today's events
            self.eventscolumn.current_date = date.today()
            self.init = False
        return rval

    def get_keys(self):
        return [(['arrows'], 'navigate through the calendar'),
                (['t'], 're-focus on today'),
                (['enter', 'tab'], 'select a date/event, show/edit event'),
                (['n'], 'create event on selected day'),
                (['d'], 'delete selected event'),
                (['q', 'esc'], 'previous pane/quit'),
                ]

    def show_date(self, date):
        self.eventscolumn.current_date = date

    def new_event(self, date):
        self.eventscolumn.new(date)

    def cleanup(self, data):
        for part in self.deleted:
            account, href, etag = part.split('\n', 2)
            self.collection.delete(href, etag, account)


def start_pane(pane, callback, program_info=''):
    """Open the user interface with the given initial pane."""
    frame = Window(footer=program_info + ' | q: quit, ?: help')
    frame.open(pane, callback)
    loop = urwid.MainLoop(frame, Window.PALETTE,
                          unhandled_input=frame.on_key_press,
                          pop_ups=True)

    def ctrl_c(signum, f):
        raise urwid.ExitMainLoop()

    signal.signal(signal.SIGINT, ctrl_c)
    try:
        loop.run()
    except Exception:
        import traceback
        tb = traceback.format_exc()
        try:  # Try to leave terminal in usable state
            loop.stop()
        except Exception:
            pass
        print(tb)
        sys.exit(1)<|MERGE_RESOLUTION|>--- conflicted
+++ resolved
@@ -397,20 +397,9 @@
         self.location = event.location
 
         self.startendeditor = StartEndEditor(
-<<<<<<< HEAD
-            event.start, end, self.conf, self.pane.eventscolumn.set_current_date)
-        try:
-            rrule = self.event.vevent['RRULE']
-        except KeyError:
-            rrule = None
-        self.recursioneditor = RecursionEditor(rrule)
-        self.summary = Edit(caption='Title: ',
-                            edit_text=event.vevent['SUMMARY'])
-=======
             event.start_local, event.end_local, self.conf, self.pane.eventscolumn.set_current_date)
         self.recursioneditor = RecursionEditor(self.event.recurobject)
-        self.summary = Edit(edit_text=event.summary)
->>>>>>> ac220c7e
+        self.summary = Edit(caption='Title: ', edit_text=event.summary)
 
         divider = urwid.Divider(' ')
 
